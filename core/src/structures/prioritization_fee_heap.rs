use std::{
    collections::{BTreeMap, HashSet, VecDeque},
    sync::Arc,
};

use solana_sdk::signature::Signature;
use tokio::sync::Mutex;

use super::transaction_sent_info::SentTransactionInfo;

#[derive(Default)]
struct PrioFeeHeapData {
    map: BTreeMap<u64, VecDeque<SentTransactionInfo>>,
    signatures: HashSet<Signature>,
}

#[derive(Default, Clone)]
pub struct PrioritizationFeesHeap {
    map: Arc<Mutex<PrioFeeHeapData>>,
    max_number_of_transactions: usize,
}

impl PrioritizationFeesHeap {
    pub fn new(max_number_of_transactions: usize) -> Self {
        Self {
            map: Arc::new(Mutex::new(PrioFeeHeapData::default())),
            max_number_of_transactions,
        }
    }

    pub async fn pop(&self) -> Option<SentTransactionInfo> {
        let mut write_lock = self.map.lock().await;
        if let Some(mut entry) = write_lock.map.last_entry() {
            let element = entry.get_mut().pop_front().unwrap();
            if entry.get().is_empty() {
                entry.remove();
            }
            write_lock.signatures.remove(&element.signature);
            return Some(element);
        }
        None
    }

    pub async fn insert(&self, tx: SentTransactionInfo) {
        let mut write_lock = self.map.lock().await;

        if write_lock.signatures.contains(&tx.signature) {
            // signature already in the list
            return;
        }

        if write_lock.signatures.len() >= self.max_number_of_transactions {
            // check if prioritization is more than prioritization in the map
            if tx.prioritization_fee <= *write_lock.map.first_entry().unwrap().key() {
                return;
            }
        }

        write_lock.signatures.insert(tx.signature);
        match write_lock.map.get_mut(&tx.prioritization_fee) {
            Some(value) => {
                value.push_back(tx);
            }
            None => {
                let mut vec_d = VecDeque::new();
                let prioritization_fee = tx.prioritization_fee;
                vec_d.push_back(tx);
                write_lock.map.insert(prioritization_fee, vec_d);
            }
        }
        if write_lock.signatures.len() > self.max_number_of_transactions {
            match write_lock.map.first_entry() {
                Some(mut first_entry) => {
                    let tx_info = first_entry.get_mut().pop_front().unwrap();
                    if first_entry.get().is_empty() {
                        first_entry.remove();
                    }

                    write_lock.signatures.remove(&tx_info.signature);
                }
                None => {
                    panic!("Should not happen");
                }
            }
        }
    }

    pub async fn remove_expired_transactions(&self, current_blockheight: u64) {
        let mut write_lock = self.map.lock().await;
        let mut cells_to_remove = vec![];
        let mut signatures_to_remove = vec![];
        for (p, entry) in write_lock.map.iter_mut() {
            entry.retain(|x| {
                let retain = x.last_valid_block_height > current_blockheight;
                if !retain {
                    signatures_to_remove.push(x.signature);
                }
                retain
            });
            if entry.is_empty() {
                cells_to_remove.push(*p);
            }
        }
        for p in cells_to_remove {
            write_lock.map.remove(&p);
        }
        for sig in signatures_to_remove {
            write_lock.signatures.remove(&sig);
        }
    }

    pub async fn size(&self) -> usize {
        self.map.lock().await.signatures.len()
    }

    pub async fn clear(&self) -> usize {
        let mut lk = self.map.lock().await;
        lk.map.clear();
        let size = lk.signatures.len();
        lk.signatures.clear();
        size
    }
}

#[cfg(test)]
mod tests {
    use solana_sdk::signature::Signature;
    use std::time::Duration;

    use crate::structures::{
        prioritization_fee_heap::PrioritizationFeesHeap, transaction_sent_info::SentTransactionInfo,
    };

    #[tokio::test]
    pub async fn test_prioritization_heap() {
        let p_heap = PrioritizationFeesHeap::new(4);
        let tx_creator = |signature, prioritization_fee| SentTransactionInfo {
            signature,
            slot: 0,
            transaction: vec![],
            last_valid_block_height: 0,
            prioritization_fee,
        };

        let tx_0 = tx_creator(Signature::new_unique(), 0);
        let tx_1 = tx_creator(Signature::new_unique(), 10);
        let tx_2 = tx_creator(Signature::new_unique(), 100);
        let tx_3 = tx_creator(Signature::new_unique(), 0);
        p_heap.insert(tx_0.clone()).await;
        p_heap.insert(tx_0.clone()).await;
        p_heap.insert(tx_0.clone()).await;
        p_heap.insert(tx_0.clone()).await;
        p_heap.insert(tx_0.clone()).await;
        p_heap.insert(tx_1.clone()).await;
        p_heap.insert(tx_2.clone()).await;
        p_heap.insert(tx_2.clone()).await;
        p_heap.insert(tx_2.clone()).await;
        p_heap.insert(tx_2.clone()).await;
        p_heap.insert(tx_3.clone()).await;

        assert_eq!(p_heap.pop().await, Some(tx_2));
        assert_eq!(p_heap.pop().await, Some(tx_1));
        assert_eq!(p_heap.pop().await, Some(tx_0));
        assert_eq!(p_heap.pop().await, Some(tx_3));
        assert_eq!(p_heap.pop().await, None);

        let tx_0 = tx_creator(Signature::new_unique(), 0);
        let tx_1 = tx_creator(Signature::new_unique(), 10);
        let tx_2 = tx_creator(Signature::new_unique(), 100);
        let tx_3 = tx_creator(Signature::new_unique(), 0);
        let tx_4 = tx_creator(Signature::new_unique(), 0);
        let tx_5 = tx_creator(Signature::new_unique(), 1000);
        let tx_6 = tx_creator(Signature::new_unique(), 10);
        p_heap.insert(tx_0.clone()).await;
        p_heap.insert(tx_1.clone()).await;
        p_heap.insert(tx_2.clone()).await;
        p_heap.insert(tx_3.clone()).await;
        p_heap.insert(tx_4.clone()).await;
        p_heap.insert(tx_5.clone()).await;
        p_heap.insert(tx_6.clone()).await;

        assert_eq!(p_heap.pop().await, Some(tx_5));
        assert_eq!(p_heap.pop().await, Some(tx_2));
        assert_eq!(p_heap.pop().await, Some(tx_1));
        assert_eq!(p_heap.pop().await, Some(tx_6));
        assert_eq!(p_heap.pop().await, None);
    }

    #[tokio::test(flavor = "multi_thread", worker_threads = 2)]
    pub async fn test_prioritization_bench() {
        let p_heap = PrioritizationFeesHeap::new(4096);

        let jh = {
            let p_heap = p_heap.clone();
            tokio::spawn(async move {
                let instant = tokio::time::Instant::now();

                let mut height = 0;
                while instant.elapsed() < Duration::from_secs(45) {
<<<<<<< HEAD
                    let burst_count = rand::random::<u64>() % 1024 + 1;
                    for _ in 0..burst_count {
=======
                    let burst_count = rand::random::<u64>() % 128 + 1;
                    for c in 0..burst_count {
>>>>>>> 1754e92f
                        let prioritization_fee = rand::random::<u64>() % 100000;
                        let info = SentTransactionInfo {
                            signature: Signature::new_unique(),
                            slot: height + 1,
                            transaction: vec![],
                            last_valid_block_height: height + 10,
                            prioritization_fee,
                        };
                        p_heap.insert(info).await;
                    }
                    tokio::time::sleep(Duration::from_millis(1)).await;
                    p_heap.remove_expired_transactions(height).await;
                    height += 1;
                }
            })
        };

        let mut pop_count = 0;
        while !jh.is_finished() {
            if p_heap.pop().await.is_some() {
                pop_count += 1;
            }
        }
        println!("pop_count : {pop_count}");
    }
}<|MERGE_RESOLUTION|>--- conflicted
+++ resolved
@@ -197,13 +197,8 @@
 
                 let mut height = 0;
                 while instant.elapsed() < Duration::from_secs(45) {
-<<<<<<< HEAD
-                    let burst_count = rand::random::<u64>() % 1024 + 1;
-                    for _ in 0..burst_count {
-=======
                     let burst_count = rand::random::<u64>() % 128 + 1;
-                    for c in 0..burst_count {
->>>>>>> 1754e92f
+                    for _c in 0..burst_count {
                         let prioritization_fee = rand::random::<u64>() % 100000;
                         let info = SentTransactionInfo {
                             signature: Signature::new_unique(),
