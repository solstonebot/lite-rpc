[package]
name = "solana-lite-rpc-core"
version = "0.2.4"
edition = "2021"
description = "Core classes and methods used by solana lite rpc"
rust-version = "1.75.0"
repository = "https://github.com/blockworks-foundation/lite-rpc"
license = "AGPL"

[dependencies]
solana-sdk = { workspace = true }
solana-rpc-client-api = { workspace = true }
solana-transaction-status = { workspace = true }
solana-version = { workspace = true }
solana-client = { workspace = true }
solana-net-utils = { workspace = true }
solana-pubsub-client = { workspace = true }
solana-rpc-client = { workspace = true }
solana-streamer = { workspace = true }
solana-account-decoder = { workspace = true }
serde = { workspace = true }
serde_json = { workspace = true }
tokio = "1.*"
bincode = { workspace = true }
bs58 = { workspace = true }
base64 = { workspace = true }
thiserror = { workspace = true }
futures = { workspace = true }
bytes = { workspace = true }
anyhow = { workspace = true }
log = { workspace = true }
dashmap = { workspace = true }
quinn = { workspace = true }
chrono = { workspace = true }
rustls = { workspace = true }
async-trait = { workspace = true }
itertools = { workspace = true }
<<<<<<< HEAD
btreemultimap = "0.1.1"

[dev-dependencies]
rand = "0.8.5"
rand_chacha = "0.3.1"
=======
prometheus = { workspace = true }

[dev-dependencies]
rand = "0.8.5"
>>>>>>> 92cc790f
<|MERGE_RESOLUTION|>--- conflicted
+++ resolved
@@ -35,15 +35,7 @@
 rustls = { workspace = true }
 async-trait = { workspace = true }
 itertools = { workspace = true }
-<<<<<<< HEAD
-btreemultimap = "0.1.1"
-
-[dev-dependencies]
-rand = "0.8.5"
-rand_chacha = "0.3.1"
-=======
 prometheus = { workspace = true }
 
 [dev-dependencies]
-rand = "0.8.5"
->>>>>>> 92cc790f
+rand = "0.8.5"