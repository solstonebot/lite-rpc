--- conflicted
+++ resolved
@@ -39,21 +39,14 @@
         register_int_gauge!(opts!("literpc_connections_to_keep", "Number of connections to keep asked by tpu service")).unwrap();
     static ref NB_QUIC_TASKS: GenericGauge<prometheus::core::AtomicI64> =
         register_int_gauge!(opts!("literpc_quic_tasks", "Number of connections to keep asked by tpu service")).unwrap();
-<<<<<<< HEAD
-=======
-
->>>>>>> 1754e92f
     static ref TT_SENT_TIMER: Histogram = register_histogram!(histogram_opts!(
             "literpc_txs_send_timer",
             "Time to send transaction batch",
         ))
         .unwrap();
-<<<<<<< HEAD
-=======
 
     static ref TRANSACTIONS_IN_HEAP: GenericGauge<prometheus::core::AtomicI64> =
         register_int_gauge!(opts!("literpc_transactions_in_priority_heap", "Number of transactions in priority heap")).unwrap();
->>>>>>> 1754e92f
 }
 
 #[derive(Clone)]
