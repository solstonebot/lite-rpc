--- conflicted
+++ resolved
@@ -40,17 +40,9 @@
 chrono = { workspace = true }
 rustls = { workspace = true }
 solana-lite-rpc-core = { workspace = true }
-<<<<<<< HEAD
-
-[dev-dependencies]
-crossbeam-channel = "0.5.6"
-countmap = "0.2.0"
-=======
-tracing-subscriber = { workspace = true, features = ["std", "env-filter"] }
 
 [dev-dependencies]
 tracing = { workspace = true }
 # note: version 0.5.6 has a known bug
 crossbeam-channel = "0.5.6"
-countmap = "0.2.0"
->>>>>>> 778e8b32
+countmap = "0.2.0"