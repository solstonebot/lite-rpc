use std::{net::SocketAddr, sync::Arc};

use clap::Parser;
use context::LiteRpcSubsrciptionControl;
use jsonrpc_core::MetaIoHandler;
use jsonrpc_http_server::{hyper, AccessControlAllowOrigin, DomainsValidation, ServerBuilder};
use pubsub::LitePubSubService;
use solana_cli_config::ConfigInput;
use solana_perf::thread::renice_this_thread;
use tokio::sync::broadcast;

use crate::{
    context::{launch_performance_updating_thread, PerformanceCounter},
    rpc::{
        lite_rpc::{self, Lite},
        LightRpcRequestProcessor,
    },
};
mod cli;
mod client;
mod context;
mod pubsub;
mod rpc;

use cli::Args;

fn run(port: String, subscription_port: String, rpc_url: String, websocket_url: String) {
    let rpc_url = if rpc_url.is_empty() {
        let (_, rpc_url) = ConfigInput::compute_json_rpc_url_setting(
            rpc_url.as_str(),
            &ConfigInput::default().json_rpc_url,
        );
        rpc_url
    } else {
        rpc_url
    };
    let websocket_url = if websocket_url.is_empty() {
        let (_, ws_url) = ConfigInput::compute_websocket_url_setting(
            &websocket_url.as_str(),
            "",
            rpc_url.as_str(),
            "",
        );
        ws_url
    } else {
        websocket_url
    };
    println!(
        "Using rpc server {} and ws server {}",
        rpc_url, websocket_url
    );
    let performance_counter = PerformanceCounter::new();
    launch_performance_updating_thread(performance_counter.clone());

    let (broadcast_sender, _broadcast_receiver) = broadcast::channel(128);
    let (notification_sender, notification_reciever) = crossbeam_channel::unbounded();

    let pubsub_control = Arc::new(LiteRpcSubsrciptionControl::new(
        broadcast_sender,
        notification_reciever,
    ));

<<<<<<< HEAD
    let subscription_port = format!("127.0.0.1:{}",subscription_port)
=======
    let subscription_port = format!("127.0.0.1:{subscription_port}")
>>>>>>> 2e1e99b1
        .parse::<SocketAddr>()
        .expect("Invalid subscription port");

    // start websocket server
    let (_trigger, websocket_service) = LitePubSubService::new(
        pubsub_control.clone(),
        subscription_port,
        performance_counter.clone(),
    );
    {
        let pubsub_control = pubsub_control.clone();
        std::thread::Builder::new()
            .name("broadcasting thread".to_string())
            .spawn(move || {
                pubsub_control.start_broadcasting();
            })
            .unwrap();
    }
    let mut io = MetaIoHandler::default();
    let lite_rpc = lite_rpc::LightRpc;
    io.extend_with(lite_rpc.to_delegate());

    let mut request_processor = LightRpcRequestProcessor::new(
        rpc_url.as_str(),
        &websocket_url,
        notification_sender,
        performance_counter.clone(),
    );
    let runtime = Arc::new(
        tokio::runtime::Builder::new_multi_thread()
            .worker_threads(1)
            .on_thread_start(move || renice_this_thread(0).unwrap())
            .thread_name("solLiteRpcProcessor")
            .enable_all()
            .build()
            .expect("Runtime"),
    );
    let max_request_body_size: usize = 50 * (1 << 10);
<<<<<<< HEAD
    let socket_addr = format!("127.0.0.1:{}",rpc_addr).parse::<SocketAddr>().unwrap();
=======
    let socket_addr = port.parse::<SocketAddr>().unwrap();
>>>>>>> 2e1e99b1

    {
        let request_processor = request_processor.clone();
        let server =
            ServerBuilder::with_meta_extractor(io, move |_req: &hyper::Request<hyper::Body>| {
                request_processor.clone()
            })
            .event_loop_executor(runtime.handle().clone())
            .threads(1)
            .cors(DomainsValidation::AllowOnly(vec![
                AccessControlAllowOrigin::Any,
            ]))
            .cors_max_age(86400)
            .max_request_body_size(max_request_body_size)
            .start_http(&socket_addr);
        println!("Starting Lite RPC node");
        server.unwrap().wait();
    }
    request_processor.free();
    websocket_service.close().unwrap();
}

fn ts_test() {
    let res = std::process::Command::new("yarn")
        .args(["run", "test:test-validator"])
        .output()
        .unwrap();
    println!("{}", String::from_utf8_lossy(&res.stdout));
    println!("{}", String::from_utf8_lossy(&res.stderr));
}

pub fn main() {
    let cli_command = Args::parse();

    match cli_command.command {
        cli::Command::Run {
            port,
            subscription_port,
            rpc_url,
            websocket_url,
        } => run(port, subscription_port, rpc_url, websocket_url),
        cli::Command::Test => ts_test(),
    }
    //cli_config.resolve_address();
    //println!(
    //    "Using rpc server {} and ws server {}",
    //    cli_config.rpc_url, cli_config.websocket_url
    //);
    //let Args {
    //    rpc_url: json_rpc_url,
    //    websocket_url,
    //    port: rpc_addr,
    //    subscription_port,
    //    ..
    //} = &cli_config;

    // start recieving notifications and broadcast them
}<|MERGE_RESOLUTION|>--- conflicted
+++ resolved
@@ -60,11 +60,8 @@
         notification_reciever,
     ));
 
-<<<<<<< HEAD
     let subscription_port = format!("127.0.0.1:{}",subscription_port)
-=======
-    let subscription_port = format!("127.0.0.1:{subscription_port}")
->>>>>>> 2e1e99b1
+
         .parse::<SocketAddr>()
         .expect("Invalid subscription port");
 
@@ -103,11 +100,9 @@
             .expect("Runtime"),
     );
     let max_request_body_size: usize = 50 * (1 << 10);
-<<<<<<< HEAD
+
     let socket_addr = format!("127.0.0.1:{}",rpc_addr).parse::<SocketAddr>().unwrap();
-=======
-    let socket_addr = port.parse::<SocketAddr>().unwrap();
->>>>>>> 2e1e99b1
+
 
     {
         let request_processor = request_processor.clone();
