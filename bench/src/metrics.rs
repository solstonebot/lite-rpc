--- conflicted
+++ resolved
@@ -12,11 +12,8 @@
     pub txs_un_confirmed: u64,
     pub average_confirmation_time_ms: f64,
     pub average_time_to_send_txs: f64,
-<<<<<<< HEAD
+    pub average_transaction_bytes: f64,
     pub send_tps: f64,
-=======
-    pub average_transaction_bytes: f64,
->>>>>>> 3210d6a1
 
     #[serde(skip_serializing)]
     total_sent_time: Duration,
@@ -94,13 +91,10 @@
 
         self.total_confirmation_time += rhs.total_confirmation_time;
         self.total_sent_time += rhs.total_sent_time;
-<<<<<<< HEAD
+        self.total_transaction_bytes += rhs.total_transaction_bytes;
         self.total_gross_send_time_ms += rhs.total_gross_send_time_ms;
         self.send_tps += rhs.send_tps;
 
-=======
-        self.total_transaction_bytes += rhs.total_transaction_bytes;
->>>>>>> 3210d6a1
         self.finalize();
     }
 }
@@ -119,13 +113,10 @@
             Duration::from_micros((self.total_confirmation_time.as_micros() / rhs as u128) as u64);
         self.total_sent_time =
             Duration::from_micros((self.total_sent_time.as_micros() / rhs as u128) as u64);
-<<<<<<< HEAD
+        self.total_transaction_bytes = self.total_transaction_bytes / rhs;
         self.send_tps = self.send_tps / rhs as f64;
         self.total_gross_send_time_ms = self.total_gross_send_time_ms / rhs as f64;
 
-=======
-        self.total_transaction_bytes = self.total_transaction_bytes / rhs;
->>>>>>> 3210d6a1
         self.finalize();
     }
 }
