--- conflicted
+++ resolved
@@ -1,14 +1,10 @@
-<<<<<<< HEAD
 use std::borrow::Cow;
-use std::env;
 use std::fmt::{Debug, Display, Formatter};
 use std::net::SocketAddr;
 use std::str::FromStr;
-=======
 use std::{env, time::Duration};
->>>>>>> 92cc790f
-
-use crate::postgres_logger;
+
+use crate::postgres_logger::{self, PostgresSessionConfig};
 use crate::{
     DEFAULT_FANOUT_SIZE, DEFAULT_GRPC_ADDR, DEFAULT_RETRY_TIMEOUT, DEFAULT_RPC_ADDR,
     DEFAULT_WS_ADDR, MAX_RETRIES,
@@ -16,12 +12,8 @@
 use anyhow::Context;
 use clap::Parser;
 use dotenv::dotenv;
-<<<<<<< HEAD
+use solana_lite_rpc_services::quic_connection_utils::QuicConnectionParameters;
 use solana_rpc_client_api::client_error::reqwest::Url;
-=======
-use solana_lite_rpc_history::postgres::postgres_config::PostgresSessionConfig;
-use solana_lite_rpc_services::quic_connection_utils::QuicConnectionParameters;
->>>>>>> 92cc790f
 
 #[derive(Parser, Debug, Clone)]
 #[command(author, version, about, long_about = None)]
@@ -83,7 +75,6 @@
 
     /// postgres config
     #[serde(default)]
-<<<<<<< HEAD
     pub postgres: Option<postgres_logger::PostgresSessionConfig>,
 
     #[serde(default)]
@@ -100,12 +91,9 @@
 
     #[serde(default)]
     pub enable_accounts_on_demand_accounts_service: Option<bool>,
-=======
-    pub postgres: Option<PostgresSessionConfig>,
 
     #[serde(default)]
     pub quic_connection_parameters: Option<QuicConnectionParameters>,
->>>>>>> 92cc790f
 }
 
 impl Config {
@@ -215,7 +203,6 @@
             .map(Some)
             .unwrap_or(config.grpc_x_token4);
 
-<<<<<<< HEAD
         config.enable_grpc_stream_inspection = env::var("ENABLE_GRPC_STREAM_INSPECTION")
             .map(|value| value.parse::<bool>().expect("bool value"))
             .unwrap_or(config.enable_grpc_stream_inspection);
@@ -223,9 +210,6 @@
         config.max_number_of_connection = env::var("MAX_NB_OF_CONNECTIONS_WITH_LEADERS")
             .map(|x| x.parse().ok())
             .unwrap_or(config.max_number_of_connection);
-
-        config.postgres =
-            postgres_logger::PostgresSessionConfig::new_from_env()?.or(config.postgres);
 
         config.enable_address_lookup_tables = env::var("ENABLE_ADDRESS_LOOKUP_TABLES")
             .map(|value| value.parse::<bool>().unwrap())
@@ -242,12 +226,11 @@
             .map(|value| value.parse::<bool>().unwrap())
             .ok()
             .or(config.enable_accounts_on_demand_accounts_service);
-=======
+
         config.postgres = PostgresSessionConfig::new_from_env()?.or(config.postgres);
         config.quic_connection_parameters = config
             .quic_connection_parameters
             .or(quic_params_from_environment());
->>>>>>> 92cc790f
         Ok(config)
     }
 
@@ -330,7 +313,6 @@
     pub x_token: Option<String>,
 }
 
-<<<<<<< HEAD
 impl Display for GrpcSource {
     fn fmt(&self, f: &mut Formatter<'_>) -> std::fmt::Result {
         write!(
@@ -372,7 +354,8 @@
             token
         }
     }
-=======
+}
+
 fn quic_params_from_environment() -> Option<QuicConnectionParameters> {
     let mut quic_connection_parameters = QuicConnectionParameters::default();
 
@@ -412,5 +395,4 @@
             .unwrap_or(quic_connection_parameters.percentage_of_connection_limit_to_create_new);
 
     Some(quic_connection_parameters)
->>>>>>> 92cc790f
 }