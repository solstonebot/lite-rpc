--- conflicted
+++ resolved
@@ -10,7 +10,7 @@
 use lite_rpc::postgres_logger::PostgresLogger;
 use lite_rpc::service_spawner::ServiceSpawner;
 use lite_rpc::start_server::start_servers;
-use lite_rpc::{DEFAULT_MAX_NUMBER_OF_TXS_IN_QUEUE, MAX_NB_OF_CONNECTIONS_WITH_LEADERS};
+use lite_rpc::DEFAULT_MAX_NUMBER_OF_TXS_IN_QUEUE;
 use log::{debug, info};
 use solana_lite_rpc_accounts::account_service::AccountService;
 use solana_lite_rpc_accounts::account_store_interface::AccountStorageInterface;
@@ -19,13 +19,11 @@
 use solana_lite_rpc_address_lookup_tables::address_lookup_table_store::AddressLookupTableStore;
 use solana_lite_rpc_blockstore::history::History;
 use solana_lite_rpc_cluster_endpoints::endpoint_stremers::EndpointStreaming;
-<<<<<<< HEAD
+use solana_lite_rpc_cluster_endpoints::geyser_grpc_connector::{
+    GrpcConnectionTimeouts, GrpcSourceConfig,
+};
 use solana_lite_rpc_cluster_endpoints::grpc_inspect::{
     debugtask_blockstream_confirmation_sequence, debugtask_blockstream_slot_progression,
-=======
-use solana_lite_rpc_cluster_endpoints::geyser_grpc_connector::{
-    GrpcConnectionTimeouts, GrpcSourceConfig,
->>>>>>> 92cc790f
 };
 use solana_lite_rpc_cluster_endpoints::grpc_subscription::create_grpc_subscription;
 use solana_lite_rpc_cluster_endpoints::json_rpc_leaders_getter::JsonRpcLeaderGetter;
@@ -56,9 +54,6 @@
 use solana_lite_rpc_services::tx_sender::TxSender;
 
 use lite_rpc::postgres_logger;
-use solana_lite_rpc_cluster_endpoints::geyser_grpc_connector::{
-    GrpcConnectionTimeouts, GrpcSourceConfig,
-};
 use solana_lite_rpc_prioritization_fees::start_block_priofees_task;
 use solana_rpc_client::nonblocking::rpc_client::RpcClient;
 use solana_sdk::commitment_config::CommitmentConfig;
@@ -135,15 +130,12 @@
         transaction_retry_after_secs,
         quic_proxy_addr,
         use_grpc,
-<<<<<<< HEAD
         enable_grpc_stream_inspection,
         enable_address_lookup_tables,
         address_lookup_tables_binary,
         account_filters,
         enable_accounts_on_demand_accounts_service,
-=======
         quic_connection_parameters,
->>>>>>> 92cc790f
         ..
     } = args;
 
@@ -164,7 +156,6 @@
         vec![]
     };
 
-<<<<<<< HEAD
     let enable_accounts_on_demand_accounts_service =
         enable_accounts_on_demand_accounts_service.unwrap_or_default();
     if enable_accounts_on_demand_accounts_service {
@@ -179,14 +170,6 @@
         subscribe_timeout: Duration::from_secs(5),
         receive_timeout: Duration::from_secs(5),
     };
-=======
-        let timeouts = GrpcConnectionTimeouts {
-            connect_timeout: Duration::from_secs(5),
-            request_timeout: Duration::from_secs(5),
-            subscribe_timeout: Duration::from_secs(5),
-            receive_timeout: Duration::from_secs(5),
-        };
->>>>>>> 92cc790f
 
     let gprc_sources = grpc_sources
         .iter()
@@ -337,21 +320,7 @@
     let tpu_config = TpuServiceConfig {
         fanout_slots: fanout_size,
         maximum_transaction_in_queue: 20000,
-<<<<<<< HEAD
-        quic_connection_params: QuicConnectionParameters {
-            connection_timeout: Duration::from_secs(1),
-            connection_retry_count: 10,
-            finalize_timeout: Duration::from_millis(1000),
-            max_number_of_connections: args
-                .max_number_of_connection
-                .unwrap_or(MAX_NB_OF_CONNECTIONS_WITH_LEADERS),
-            unistream_timeout: Duration::from_millis(500),
-            write_timeout: Duration::from_secs(1),
-            number_of_transactions_per_unistream: 1,
-        },
-=======
         quic_connection_params: quic_connection_parameters.unwrap_or_default(),
->>>>>>> 92cc790f
         tpu_connection_path,
     };
 
